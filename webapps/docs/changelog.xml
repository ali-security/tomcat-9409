--- conflicted
+++ resolved
@@ -48,7 +48,6 @@
   <subsection name="Catalina">
     <changelog>
       <add>
-<<<<<<< HEAD
         <bug>57287</bug>: Add file sorting to DefaultServlet (schultz)
       </add>
       <fix>
@@ -145,6 +144,10 @@
         Reduce the default HTTP/2 header list size from 4GB to 32kB to align
         with typical HTTP/2 implementations. (markt)
       </update>
+      <add>
+        Add support for same-site cookie attribute. Patch provided by John
+        Kelly. (markt)
+      </add>
     </changelog>
   </subsection>
   <subsection name="Cluster">
@@ -180,11 +183,6 @@
         Fix timeout logic for async non blocking writes. Identified by
         Coverity Scan. (remm)
       </fix>
-=======
-        Add support for same-site cookie attribute. Patch provided by John Kelly.
-        (markt)
-      </add>
->>>>>>> 09000485
     </changelog>
   </subsection>
   <subsection name="Other">
